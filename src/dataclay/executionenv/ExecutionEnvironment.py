""" Class description goes here. """

from io import BytesIO
import logging
import lru
import uuid
import traceback
import time
import os
from dataclay.DataClayObject import DataClayObject
from dataclay.commonruntime.Runtime import getRuntime, setRuntime
from dataclay.commonruntime.Runtime import threadLocal
from dataclay.commonruntime.Settings import settings
from dataclay.communication.grpc.clients.ExecutionEnvGrpcClient import EEClient
from dataclay.communication.grpc.clients.LogicModuleGrpcClient import LMClient
from dataclay.communication.grpc.messages.common.common_messages_pb2 import LANG_PYTHON
from dataclay.paraver import set_current_available_task_id, initialize_extrae, finish_tracing, \
    get_traces, extrae_tracing_is_enabled
from dataclay.DataClayObjProperties import DCLAY_GETTER_PREFIX
from dataclay.DataClayObjProperties import DCLAY_PROPERTY_PREFIX
from dataclay.DataClayObjProperties import DCLAY_SETTER_PREFIX
from dataclay.serialization.lib.DeserializationLibUtils import DeserializationLibUtilsSingleton
from dataclay.serialization.lib.ObjectWithDataParamOrReturn import ObjectWithDataParamOrReturn
from dataclay.serialization.lib.SerializationLibUtils import SerializationLibUtilsSingleton
from dataclay.serialization.lib.SerializedParametersOrReturn import SerializedParametersOrReturn
from dataclay.util.FileUtils import deploy_class
from dataclay.util.classloaders import ClassLoader
from dataclay.util.YamlParser import dataclay_yaml_load
from dataclay.commonruntime.ExecutionEnvironmentRuntime import ExecutionEnvironmentRuntime
from ctypes import c_void_p
from dataclay.util import Configuration

__author__ = 'Alex Barcelo <alex.barcelo@bsc.es>'
__copyright__ = '2015 Barcelona Supercomputing Center (BSC-CNS)'

from dataclay.util.management.metadataservice.RegistrationInfo import RegistrationInfo

logger = logging.getLogger(__name__)


class ExecutionEnvironment(object):

    def __init__(self, theee_name):
        self.runtime = ExecutionEnvironmentRuntime(self)
        self.ee_name = theee_name
        """ Initialize runtime """
        self.runtime.initialize_runtime()
        # TODO: de-hardcode this value
        self.cached_sessioninfo = lru.LRU(50)
        self.logger = logging.getLogger(__name__)
        # This variable will store the following:
        #   - iface_bm (Interface BitMap): used across calls
        #   - session_id (SessionID): is maintained during a deep call
        #   - dataset_id (DataSetID): set on executeImplementation and newPersistentInstance,
        #                             and used for makePersistent of instances.
        self.thread_local_info = threadLocal
        self.init_ee_info()

    def init_ee_info(self):
        """
        Initialize EE information (ID). Try to find information in stored files first, otherwise create EE ID. 
        """
        info_file = Configuration.EE_PERSISTENT_INFO_PATH + "infoEE" + self.ee_name
        exists = os.path.isfile(info_file)
        self.logger.info("Reading EE info from %s" % str(info_file))
        if exists:
            fh = open(info_file, 'r+')
            line = fh.readline()
            self.logger.info("READ LINE %s" % str(line))
            self.execution_environment_id = uuid.UUID(line.strip())
            self.logger.info("Initialized EE from file with ID: %s" % str(self.execution_environment_id))
            fh.close()

        else:
            self.execution_environment_id = uuid.uuid4()
            self.logger.info("Initialized EE with ID: %s " % str(self.execution_environment_id))

    def store_ee_info(self):
        """
        Store EE information in file 
        """
        info_file = Configuration.EE_PERSISTENT_INFO_PATH + "infoEE" + self.ee_name
        self.logger.info("Storing EE info to %s" % str(info_file))
        exists = os.path.isfile(info_file)
        if not exists:
            fh = open(info_file, 'w')
            self.logger.info("Storing EE info %s" % str(self.execution_environment_id))
            fh.writelines(str(self.execution_environment_id) + "\n")
            fh.close()

    def notify_execution_environment_shutdown(self):
        """
        Notify LM current node left
        :return: None
        """
        lm_client = getRuntime().ready_clients["@LM"]
        lm_client.notify_execution_environment_shutdown(self.execution_environment_id)

    def get_execution_environment_id(self):
        """
        Get execution environment id
        :return: execution environment id
        """
        return self.execution_environment_id

    def get_runtime(self):
        """
        @return: Runtime of this Execution Environment 
        """
        return self.runtime

    def prepareThread(self):
        """ 
        Prepare thread local information. Threads contain information about session, dataset,... and it is also used 
        to obtain proper Runtimes. This function was designed for a multithreading design. 
        IMPORTANT: This function should be called at the beginning of all "public" functions in this module.
        """
        setRuntime(self.runtime)

    def ds_deploy_metaclasses(self, namespace, classes_map_yamls):
        """Deploy MetaClass containers to the Python Execution Environment.
    
        This function stores in a file all the MetaClass, in addition to (optionally)
        putting them into the cache, according to the ConfigOptions.
    
        :param namespace: The namespace 
        :param classes_map: classes map
        :return: The response (empty string)
        """
        try:
            self.prepareThread()
            for class_name, clazz_yaml in classes_map_yamls.items():
                metaclass = dataclay_yaml_load(clazz_yaml)
                ClassLoader.deploy_metaclass_grpc(
                    namespace, class_name, clazz_yaml, metaclass)

                if metaclass.name == "UserType" or metaclass.name == "HashType":
                    logger.warning("Ignoring %s dataClay MetaClass", metaclass.name)
                    logger.debug(metaclass)
                    continue

                if metaclass.name == "DataClayPersistentObject" \
                        or metaclass.name == "DataClayObject" \
                        or metaclass.name == "StorageObject":
                    continue

                logger.info("Deploying class %s to deployment source path %s",
                            metaclass.name, settings.deploy_path_source)

                try:
                    # ToDo: check whether `lang_codes.LANG_PYTHON` or `'LANG_PYTHON'` is the correct key here
                    import_lines = metaclass.languageDepInfos[LANG_PYTHON].imports
                    imports = "\n".join(import_lines)
                except KeyError:
                    # What is most likely is languageDepInfos not having the Python
                    imports = ""

                deploy_class(metaclass.namespace, metaclass.name,
                             metaclass.juxtapose_code(True),
                             imports,
                             settings.deploy_path_source,
                             ds_deploy=True)
                logger.info("Deployment of class %s successful", metaclass.name)

            return str()
        except:
            traceback.print_exc()
            return str()

    def activate_tracing(self, task_id):
        if not extrae_tracing_is_enabled():
            set_current_available_task_id(task_id)
            initialize_extrae(True)

    def deactivate_tracing(self):
        if extrae_tracing_is_enabled():
            finish_tracing(True)

    def get_object_metadatainfo(self, object_id):
        """Get the MetaDataInfo for a certain object.
        :param object_id: The ID of the persistent object
        :return: The MetaDataInfo for the given object.
    
        If we have it available in the cache, return it. Otherwise, call the
        LogicModule for it.
        """

        self.prepareThread()
        logger.info("Getting MetaData for object {%s}", object_id)
        return getRuntime().get_metadata(object_id)

    def get_local_instance(self, object_id, retry=True):
        self.prepareThread()
        return getRuntime().get_or_new_instance_from_db(object_id, retry)

    def get_from_db(self, object_id):
        """Get object directly from StorageLocation (DB).
        
        :param session_id: ID of current session
        :param object_id: ID of object to get
        :return: python object
        """
        self.prepareThread()
        py_object = getRuntime().get_or_new_instance_from_db(object_id, True)

        if py_object is None:
            raise Exception("Object from DB returns None")

        return py_object

    def internal_exec_impl(self, implementation_name, instance, params):
        """Internal (network-agnostic) execute implementation behaviour.
    
        :param instance: The object in which execution will be performed.
        :param implementation_name: Name of the implementation (may also be some dataClay specific $$get)
        :param params: The parameters (args)
        :return: The return value of the function being executed.
        """
        self.prepareThread()

        """
        TODO: use better design for this (dgasull) 
        It is possible that a property is set to None by the GC before we 'execute' it. It should be solve by always 
        checking if loaded before returning value. Check race conditions with GC. 
        """
        if not instance.is_loaded():
            getRuntime().load_object_from_db(instance, True)

        if implementation_name.startswith(DCLAY_GETTER_PREFIX):
            prop_name = implementation_name[len(DCLAY_GETTER_PREFIX):]
            ret_value = getattr(instance, DCLAY_PROPERTY_PREFIX + prop_name)
            # FIXME: printing value can cause __str__ call (even if __repr__ is defined)
            # FIXME: this function could be used during deserialization
            # logger.debug("Getter: for property %s returned %r", prop_name, ret_value)
            if not isinstance(ret_value, DataClayObject):
                instance.set_dirty(True)

        elif implementation_name.startswith(DCLAY_SETTER_PREFIX):
            prop_name = implementation_name[len(DCLAY_SETTER_PREFIX):]
            # FIXME: printing value can cause __str__ call (even if __repr__ is defined)
            # FIXME: this function could be used during deserialization
            # logger.debug("Setter: for property %s (value: %r)", prop_name, params[0])
            setattr(instance, DCLAY_PROPERTY_PREFIX + prop_name, params[0])
            ret_value = None
            instance.set_dirty(True)

        else:
            logger.debug("Call: %s(*args=%s)", implementation_name, params)
            dataclay_decorated_func = getattr(instance, implementation_name)
            ret_value = dataclay_decorated_func._dclay_entrypoint(instance, *params)

        return ret_value

    def set_local_session(self, session_id):
        """Set the global `self.thread_local_info` with Session.
    
        :param session_id: The UUID for SessionID.
        :return: None
    
        Set the SessionID
        """
        self.prepareThread()
        self.thread_local_info.session_id = session_id

    def store_objects(self, session_id, objects_data_to_store, moving, ids_with_alias):
        """
        @postcondition: Store objects in DB 
        @param session_id: ID of session storing objects 
        @param objects_data_to_store: Objects Data to store 
        @param moving: Indicates if store is done during a move 
        @param ids_with_alias: IDs with alias 
        """
        self.prepareThread()

        try:
            self.set_local_session(session_id)

        except Exception as e:
            # TODO: Maybe we need to set local session and dataset in some way
            logger.debug("Trying to set_local_session during store of a federated object"
                         "in a federated dataclay ==> Provided dataclayID instead of sessionID")
            pass

        if ids_with_alias is not None:
            for oid in ids_with_alias:
                self.runtime.add_alias_reference(oid)

        ## Update hints since this function is called from other backends
        hints_mapping = dict()
        for cur_obj_data in objects_data_to_store:
            object_id = cur_obj_data.object_id
            hints_mapping[object_id] = self.execution_environment_id

        for cur_obj_data in objects_data_to_store:
            object_id = cur_obj_data.object_id
            metadata = cur_obj_data.metadata
            obj_bytes = cur_obj_data.obj_bytes
            metadata.modify_hints(hints_mapping)
            # make persistent - session references
            try:
                getRuntime().add_session_reference(object_id)
            except Exception as e:
                # TODO: See exception in set_local_session
                logger.debug("Trying to add_session_reference during store of a federated object"
                             "in a federated dataclay ==> Provided dataclayID instead of sessionID")
                pass

        # store in memory
        self.store_in_memory(session_id, objects_data_to_store)


    def register_and_store_pending(self, instance, obj_bytes, sync):

        object_id = instance.get_object_id()

        # NOTE! We are doing *two* remote calls, and wishlist => they work as a transaction
        getRuntime().ready_clients["@STORAGE"].store_to_db(settings.environment_id, object_id, obj_bytes)
        # class_id = instance.get_class_extradata().class_id
        # reg_info = [object_id, class_id, instance.get_owner_session_id(), instance.get_dataset_id()]

        dataset_id = None
        dcc_extradata = instance.get_class_extradata()
        reg_infos = list()
        reg_info = RegistrationInfo(object_id, dcc_extradata.class_id, instance.get_owner_session_id(), dataset_id, None)
        reg_infos.append(reg_info)
        try:
            lm_client = getRuntime().ready_clients["@LM"]
            lm_client.register_objects(reg_infos, settings.environment_id, LANG_PYTHON)
        except:
            # do nothing: alias exception
            pass

        instance.set_pending_to_register(False)

        """
        // Inform MDS about new object !
            final Map<ObjectID, MetaClassID> storedObjs = new ConcurrentHashMap<>();
            storedObjs.put(instance.getObjectID(), instance.getMetaClassID());
    
            final Map<ObjectID, SessionID> objsSessions = new ConcurrentHashMap<>();
            objsSessions.put(instance.getObjectID(), instance.getOwnerSessionIDforVolatiles());
            final RegistrationInfo regInfo = new RegistrationInfo(instance.getObjectID(),
                    instance.getMetaClassID(), instance.getOwnerSessionIDforVolatiles(),
                    instance.getDataSetID());
    
            if (DEBUG_ENABLED) {
                logger.debug("[==RegisterPending==] Going to register " + regInfo + " for instance " + System.identityHashCode(instance));
            }
    
            if (sync) {
                final List<RegistrationInfo> regInfos = new ArrayList<>();
                regInfos.add(regInfo);
                this.runtime.getLogicModuleAPI().registerObjects(regInfos,
                        executionEnvironmentID, null, null, Langs.LANG_JAVA);
            } else {
                this.runtime.getLogicModuleAPI().registerObjectsFromDSGarbageCollector(regInfo,
                        executionEnvironmentID,
                        this.runtime);
            }
        """

    def store_in_memory(self, session_id, objects_to_store):
        """ This function will deserialize objects into dataClay memory heap using the same design as for
        volatile parameters. Eventually, dataClay GC will collect them, and then they will be
        registered in LogicModule if needed (if objects were created with alias, they must
        have metadata already).
        :param session_id: ID of session of make persistent call
        :param objects_to_store: objects to store.
        :returns: None
        :type session_id: Session ID
        :type objects_to_store: [num_params, imm_objs, lang_objs, vol_params, pers_params]
        :rtype: None
        """
        self.prepareThread()
        self.set_local_session(session_id)

        # No need to provide params specs or param order since objects are not language types
        return DeserializationLibUtilsSingleton.deserialize_params(SerializedParametersOrReturn(objects_to_store),
                                                                   None, None, None, getRuntime())

    def make_persistent(self, session_id, objects_to_persist):
        """ This function will deserialize make persistent "parameters" (i.e. object to persist
        and subobjects if needed) into dataClay memory heap using the same design as for
        volatile parameters. Eventually, dataClay GC will collect them, and then they will be
        registered in LogicModule if needed (if objects were created with alias, they must
        have metadata already).
        :param session_id: ID of session of make persistent call
        :param objects_to_persist: objects to store.
        :returns: None
        :type session_id: Session ID
        :type objects_to_persist: [num_params, imm_objs, lang_objs, vol_params, pers_params]
        :rtype: None
        """
        logger.debug("Starting make persistent")
        self.store_in_memory(session_id, objects_to_persist)
        logger.debug("Finished make persistent")

    def federate(self, session_id, objects_to_persist):
        """ This function will deserialize object "parameters" (i.e. object to persist
        and subobjects if needed) into dataClay memory heap using the same design as for
        volatile parameters. This function processes objects recieved from federation calls.
        :param session_id: ID of session of federation call
        :param objects_to_persist: objects to store.
        :returns: None
        :type session_id: Session ID
        :type objects_to_persist: [num_params, imm_objs, lang_objs, vol_params, pers_params]
        """

        logger.debug("Starting federation")
        # No need to provide params specs or param order since objects are not language types
        federated_objs = self.store_in_memory(session_id, objects_to_persist)
        for federated_obj in federated_objs:
            try:
                federated_obj.when_federated()
            except:
                # ignore if method is not implemented
                pass

        logger.debug("Finished federation")

    def unfederate(self, session_id, object_ids):
        """ This function is called when objects are unfederated.
        :param session_id: ID of session of federation call
        :param object_ids: List of IDs of the objects to unfederate
        :returns: None
        :type session_id: Session ID
        :type objects_to_persist: Object ID
        """
        self.prepareThread()
        self.set_local_session(session_id)
        logger.debug("Starting unfederation: running when_unfederated")
        for object_id in object_ids:
            instance = self.get_local_instance(object_id, True)
            try:
                instance.when_unfederated()
            except:
                # ignore if method is not implemented
                pass

        logger.debug("Finished unfederation")

    def ds_exec_impl(self, object_id, implementation_id, serialized_params_grpc_msg, session_id):
        """Perform a Remote Execute Implementation.
    
        See Java Implementation for details on parameters and purpose.
        """
        self.prepareThread()
        self.set_local_session(session_id)
        logger.debug("Starting new execution")
        logger.debug("SessionID of current execution: %s", session_id)
        logger.debug("ObjectID of current execution: %s", object_id)
        logger.debug("ImplementationID in which the method belongs: %s", implementation_id)

        instance = self.get_local_instance(object_id, True)

        metaclass_container = instance.get_class_extradata().metaclass_container
        operation = metaclass_container.get_operation(implementation_id)
        logger.debug("DESERIALIZING PARAMETERS")

        num_params = serialized_params_grpc_msg[0]
        params = []
        if num_params > 0:
            params = DeserializationLibUtilsSingleton.deserialize_params(serialized_params_grpc_msg, None,
                                                                         operation.params,
                                                                         operation.paramsOrder, getRuntime())
        logger.debug("STARTING EXECUTION")

        ret_value = self.internal_exec_impl(operation.name,
                                            instance,
                                            params)

        logger.debug("SERIALIZING RESULT ")
        if ret_value is None:
            logger.debug(" -> Returning None")
            return None

        logger.debug(" -> Serializing %s (type: %s)", ret_value, operation.returnType)
        return SerializationLibUtilsSingleton.serialize_params_or_return({0: ret_value},
                                                                         None,
                                                                         {"0": operation.returnType},
                                                                         ["0"],
                                                                         None,
                                                                         getRuntime(),
                                                                         True)  # No volatiles inside EEs

    def new_persistent_instance(self, payload):
        """Create, make persistent and return an instance for a certain class."""

        raise NotImplementedError("NewPersistentInstance RPC is not yet ready (@ Python ExecutionEnvironment)")

    def new_replica(self, session_id, object_id, dest_backend_id, register_metadata, recursive):
        """Creates a new replica of the object with ID provided in the backend specified.
    
    	:param session_id: ID of session
    	:param object_id: ID of the object
    	:param dest_backend_id: destination backend id
    	:param register_metadata: indicates if registration of metadata of objects must be forced
    	:param recursive: Indicates if all sub-objects must be replicated as well.

    	:return: None
    	"""
        logger.debug("----> Starting new replica of %s", object_id)
        self.prepareThread()

        object_ids = set()
        object_ids.add(object_id)
<<<<<<< HEAD
        serialized_objs = self.get_objects(session_id, object_ids, recursive)
        backend = getRuntime().get_execution_environments_info()[dest_backend_id]
        try:
            client_backend = getRuntime().ready_clients[dest_backend_id]
        except KeyError:
            logger.verbose("Not found Client to ExecutionEnvironment {%s}!"
                           " Starting it at %s:%d", dest_backend_id, backend.hostname, backend.port)
            client_backend = EEClient(backend.hostname, backend.port)
            getRuntime().ready_clients[dest_backend_id] = client_backend

        # Store objects in other backend
        serialized_objs_with_data = list()
        for serialized_obj in serialized_objs.values():
            serialized_objs_with_data.append(serialized_obj)
        client_backend.ds_store_objects(session_id, serialized_objs_with_data, False, None);

        logger.debug("<---- Finished new replica of %s", object_id)


=======
        serialized_objs = self.get_objects(session_id, object_ids, recursive, False)

        # Adds associated oid found in metadata in object_ids
        for obj_found in serialized_objs:
            for k in obj_found[2][0]:
                oid = obj_found[2][0][k]
                if oid not in object_ids:
                    logger.verbose("[==Replica==] Associated OID %s found in serialized_objects and not in object_ids", oid)
                    object_ids.add(oid)
                if not recursive:
                    break

        logger.debug("[==Replica==] Serialized_objs at the end are %s", serialized_objs)

        objects_list = self._check_and_prepare(serialized_objs)

        logger.debug("[==Replica==] Object list to store is %s", objects_list)

        for obj_id in object_ids:
            for obj in objects_list:
                obj_bytes = obj[3]
                if obj[0] == obj_id:
                    metadata = obj[2]
                    bytes_for_db = SerializationLibUtilsSingleton.serialize_for_db(obj_id, metadata, obj_bytes, False)
                    getRuntime().ready_clients["@STORAGE"].store_to_db(settings.environment_id, obj_id, bytes_for_db)

        return object_ids
    
>>>>>>> 419b6656
    def get_copy_of_object(self, session_id, object_id, recursive):
        """Returns a non-persistent copy of the object with ID provided
    
        :param session_id: ID of session
        :param object_id: ID of the object
        :return: the generated non-persistent objects
        """
        logger.debug("[==Get==] Get copy of %s ", object_id)
        self.prepareThread()

        # Get the data service of one of the backends that contains the original object.
        object_ids = set()
        object_ids.add(object_id)

        serialized_objs = self.get_objects(session_id, object_ids, recursive, False)

        # Prepare OIDs
        logger.debug("[==Get==] Serialized objects obtained to create a copy of %s are %s", object_id, serialized_objs)
        original_to_version = dict()

        # Store version in this backend (if already stored, just skip it)
        for obj_with_param_or_return in serialized_objs:
            orig_obj_id = obj_with_param_or_return.object_id
            version_obj_id = uuid.uuid4()
            original_to_version[orig_obj_id] = version_obj_id

        serialized_objs = [self._modify_metadata_oids(obj_with_param_or_return, original_to_version) for obj_with_param_or_return in serialized_objs]
        serialized_objs = [self._modify_oid(obj_with_param_or_return, original_to_version) for obj_with_param_or_return in serialized_objs]

        logger.debug("[==Get==] Serialized Objects after OIDs regeneration are %s", serialized_objs)

        i = 0
        imm_objs = dict()
        lang_objs = dict()
        vol_params = dict()
        pers_params = dict()
        for obj in serialized_objs:
            vol_params[i] = obj
            i = i + 1

        serialized_result = SerializedParametersOrReturn(i, imm_objs, lang_objs, vol_params, pers_params)

        return serialized_result

    def update_object(self, session_id, into_object_id, from_object):
        """Updates an object with ID provided with contents from another object
        :param session_id: ID of session
        :param into_object_id: ID of the object to be updated
        :param from_object: object with contents to be used
        """
        self.prepareThread()
        self.set_local_session(session_id)
        logger.debug("[==PutObject==] Updating object %s", into_object_id)
        object_into = getRuntime().get_or_new_instance_from_db(into_object_id, False)
        object_from = \
        DeserializationLibUtilsSingleton.deserialize_params_or_return(from_object, None, None, None, getRuntime())[0]
        object_into.set_all(object_from)
        logger.debug("[==PutObject==] Updated object %s from object %s", into_object_id, object_from.get_object_id())

    def get_objects(self, session_id, object_ids, recursive, remove_hint=False, only_refs=False):
        """Get the serialized objects with id provided
        :param session_id: ID of session
    	:param object_ids: IDs of the objects to get
    	:param recursive: Indicates if, per each object to get, also obtain its associated objects.
    	:param remove_hint: Indicates we should remove hints while getting the object
    	:param only_refs: Indicates only references should be returned
    	:return: Map of serialized object where key is the objectID. Object is not serialized if flag getOnlyRefs=true
        """
        logger.debug("[==Get==] Getting objects %s", object_ids)
        self.prepareThread()

        result = dict()
        self.thread_local_info.session_id = session_id
        pending_oids_and_hint = list()
        obtained_objs = list()
        objects_in_other_backend = list()

        for oid in object_ids:
            if recursive:
                # Add object to pending
                pending_oids_and_hint.append([oid, None])
                while pending_oids_and_hint:
                    current_oid_and_hint = pending_oids_and_hint.pop()
                    current_oid = current_oid_and_hint[0]
                    current_hint = current_oid_and_hint[1]
                    if current_oid in obtained_objs:
                        # Already Read
                        logger.verbose("[==Get==] Object %s already read", current_oid)
                        continue
                    if current_hint is not None and current_hint == self.execution_environment_id:
                        # in another backend
                        objects_in_other_backend.append([current_oid, current_hint])
                        continue

                    else:
                        try:
                            logger.verbose("[==Get==] Trying to get local instance for object %s", current_oid)
                            obj_with_data = self.get_object_internal(current_oid, remove_hint)
                            if only_refs:
                                result[current_oid] = None
                            else:
                                result[current_oid] = obj_with_data
                            obtained_objs.append(current_oid)
                            # Get associated objects and add them to pendings
                            obj_metadata = obj_with_data.metadata
                            for tag in obj_metadata.tags_to_oids:
                                oid_found = obj_metadata.tags_to_oids[tag]
                                hint_found = obj_metadata.tags_to_hint[tag]
                                if oid_found != current_oid and oid_found not in obtained_objs:
                                    pending_oids_and_hint.append([oid_found, hint_found])
<<<<<<< HEAD

                        except:
                            logger.debug(f"[==Get==] Not in this backend (wrong or null hint) for {current_oid}")
                            # Get in other backend (remove hint, it failed here)
                            objects_in_other_backend.append([current_oid, None])
=======
    
                        except:
                            logger.debug("[==Get==] Object is in other backend")
                            # Get in other backend
                            objects_in_other_backend.append([current_oid, current_hint])
>>>>>>> 419b6656
            else:
                try:
                    obj_with_data = self.get_object_internal(oid, remove_hint)
                    if only_refs:
                        result[oid] = None
                    else:
                        result[oid] = obj_with_data
                except:
                    logger.debug("[==Get==] Object is in other backend")
                    # Get in other backend
                    objects_in_other_backend.append([oid, None])

        obj_with_data_in_other_backends = self.get_objects_in_other_backends(session_id, objects_in_other_backend,
                                                                             recursive, remove_hint, only_refs)

        logger.verbose("[==Get==] Object with data return length: %d", len(obj_with_data_in_other_backends))
        for object_id, obj_in_oth_back in obj_with_data_in_other_backends.items():
            result[object_id] = obj_in_oth_back
        return result

    def get_object_internal(self, oid, remove_hint):
        """Get object internal function
    	:param oid: ID of the object ot get
    	:param remove_hint: Indicates we should remove hint of the object
    	:return: Object with data
    	:type oid: ObjectID 
    	:type remove_hint: boolean
    	:rtype: Object with data
        """
        # Serialize the object
        logger.verbose("[==GetInternal==] Trying to get local instance for object %s", oid)
        self.prepareThread()

        # ToDo: Manage better this try/catch
        # getRuntime().lock(oid)  # Race condition with gc: make sure GC does not CLEAN the object while retrieving/serializing it!
        # try:
        current_obj = self.get_local_instance(oid, False)

        # if current_obj.is_pending_to_register():
        # FORCE VOLATILE TO BE REGISTERED
        #    obj_bytes = SerializationLibUtilsSingleton.serialize_for_db_gc(current_obj, False, None)
        # Register object pending to register now in order to be consistent with any process (metadatas...)
        #    self.register_and_store_pending(current_obj, obj_bytes, True)
        pending_objs = list()

        # Hint for object located here is here.
        hint = self.get_runtime().get_hint()
        if remove_hint:
            hint = None

        # Add object to result and obtained_objs for return and recursive
        return SerializationLibUtilsSingleton.serialize_dcobj_with_data(current_obj, pending_objs,
                                                                        False, hint, getRuntime(), False)
        # finally:
        #    getRuntime().unlock(oid)

    def get_objects_in_other_backends(self, session_id, objects_in_other_backend, recursive, remove_hint, only_refs):
        """Get object in another backend. This function is called from DbHandler in a recursive get.
    
    	:param session_id: ID of session
    	:param objects_in_other_backend: List of metadata of objects to read. It is useful to avoid multiple trips.
    	:param recursive: Indicates is recursive
    	:param remove_hint: Indicates if hint must be removed due to move, federation
    	:param only_refs: Indicates only references should be returned
    	:return: Map of serialized object where key is the objectID. Object is not serialized if flag getOnlyRefs=true
        """
        self.prepareThread()
        result = dict()

        # Prepare to unify calls (only one call for DS)
        objects_per_backend = dict()

        for curr_oid_and_hint in objects_in_other_backend:
            curr_oid = curr_oid_and_hint[0]
            curr_hint = curr_oid_and_hint[1]

            if curr_hint is not None:
                location = curr_hint
            else:

                logger.debug("[==GetObjectsInOtherBackend==] Looking for metadata of %s", curr_oid)

                metadata = self.get_object_metadatainfo(curr_oid)
                logger.info("metadata info are %s", metadata)

                if metadata is None:
                    raise Exception("!!! Object %s without hint and metadata not found" % curr_oid)

                locations = metadata.locations
                # TODO: Check why always obtain from the first location
                location = next(iter(locations.keys()))

            try:
                objects_in_backend = objects_per_backend[location]
            except KeyError:
                objects_in_backend = set()
                objects_per_backend[location] = objects_in_backend
            objects_in_backend.add(curr_oid)

        # Now Call
        for backend_id, objects_to_get in objects_per_backend.items():

            logger.debug("[==GetObjectsInOtherBackend==] Get from other location, objects: %s", objects_to_get)
            backend = getRuntime().get_execution_environments_info()[backend_id]
            try:
                client_backend = getRuntime().ready_clients[backend_id]
            except KeyError:
                logger.verbose("[==GetObjectsInOtherBackend==] Not found Client to ExecutionEnvironment {%s}!"
                               " Starting it at %s:%d", backend_id, backend.hostname, backend.port)

                client_backend = EEClient(backend.hostname, backend.port)
                getRuntime().ready_clients[backend_id] = client_backend

            cur_result = client_backend.ds_get_objects(session_id, objects_to_get, recursive, remove_hint, only_refs)

            logger.verbose("[==GetObjectsInOtherBackend==] call return length: %d", len(cur_result))
            logger.trace("[==GetObjectsInOtherBackend==] call return content: %s", cur_result)

            for obj_id, res in cur_result:
                result[obj_id] = res

        return result

    def new_version(self, session_id, object_id, metadata_info):
        """Creates a new version of the object with ID provided in the backend specified.
    
    	:param session_id: ID of session
    	:param object_id: ID of the object
    	:param metadata_info: Metadata of the object, including the backends where the root object to be versioned is located
    	:return: The OID of the version root and the mapping from version OID to original OID for each versioned object
        """
        self.prepareThread()
        logger.debug("[==Version==] New version for %s ", object_id)

        # Get the data service of one of the backends that contains the original object.
        object_ids = set()
        object_ids.add(object_id)

        serialized_objs = self.get_objects(session_id, object_ids, True, False)

        # Prepare OIDs
        logger.debug("[==Version==] Serialized objects obtained to create version for %s are %s", object_id,
                     serialized_objs)
        version_to_original = dict()
        original_to_version = dict()
        versions_hints = dict()

        # Store version in this backend (if already stored, just skip it)
        for obj_with_data in serialized_objs:
            orig_obj_id = obj_with_data.object_id
            version_obj_id = uuid.uuid4()
            version_to_original[version_obj_id] = orig_obj_id
            original_to_version[orig_obj_id] = version_obj_id
            # ToDo: Manage hints for versions_hints dict
            # versions_hints[version_obj_id] = hint

        # ToDo: Add also versions_hints to modify_metadata_oids
<<<<<<< HEAD
        serialized_objs = [self._modify_metadata_oids(obj_with_data, original_to_version) for obj_with_data in serialized_objs]
        serialized_objs = [self._modify_oid(obj_with_data, original_to_version) for obj_with_data in serialized_objs]

        logger.debug("[==Version==] Serialized Objects after modification are %s", serialized_objs)

        for obj_with_data in serialized_objs:
            obj_id = obj_with_data.object_id
            metadata = obj_with_data.metadata
            obj_bytes = obj_with_data.obj_bytes
            bytes_for_db = SerializationLibUtilsSingleton.serialize_for_db(obj_id, metadata, obj_bytes, False)
=======
        serialized_objs = [self._modify_metadata_oids(obj, original_to_version) for obj in serialized_objs]
        serialized_objs = [self._modify_oid(obj, original_to_version) for obj in serialized_objs]

        logger.debug("[==Version==] Serialized Objects after modification are %s", serialized_objs)

        # Store versions
        objs_to_store = self._check_and_prepare(serialized_objs)

        for obj in objs_to_store:
            obj_id = obj[0]
            metadata = obj[2]
            obj_bytes = obj[3]
            logger.info("obj_id is %s, obj_data are %s", obj_id, obj_bytes)

            bytes_for_db = SerializationLibUtilsSingleton.serialize_for_db(obj_id, metadata, obj_bytes, False)

>>>>>>> 419b6656
            getRuntime().ready_clients["@STORAGE"].store_to_db(settings.environment_id, obj_id, bytes_for_db)

        # Modify metadata_info
        version_id = original_to_version[object_id]
        environments = dict()
<<<<<<< HEAD
        environments[settings.environment_id] = getRuntime().ready_clients["@LM"].get_executionenvironment_for_ds(
            settings.environment_id)
=======
        environments[settings.environment_id] = getRuntime().ready_clients["@LM"].get_executionenvironment_for_ds(settings.environment_id)
>>>>>>> 419b6656

        logger.debug("[==Version==] Modifying metadataInfo: %s", metadata_info)
        version_md = metadata_info
        version_md.locations = environments
        logger.debug("[==Version==] Added metadata info to MetaData Cache: %s : %s", version_id, version_md)
        getRuntime().metadata_cache[version_id] = version_md
        logger.debug("[==Version==] Version finished for object %s , newVersion oid is: %s", object_id, version_id)

        return version_id, version_to_original

    def consolidate_version(self, session_id, version):
        """Consolidates all the objects in versionInfo, being the current data service the one containing all the versioned
    	   objects. For each versioned object, its OID is set to the original one according to the mapping in versionInfo,
    	   and the consolidated object is stored in the same locations as the original one (before versioning). The versions
    	   are deleted.
    
    	:param session_id:ID of session
    	:param version: Info of the version
        """
        self.prepareThread()
        # Consolidate in this backend - the complete version is here
        version_to_original = version.versionsMapping
        original_hints = dict()

        for version_oid, original_oid in version_to_original.items():
            original_md = version.originalMD[original_oid]
            original_hints[original_oid] = list(original_md.locations.keys())[0]

        logger.debug("[==Consolidate==] Consolidating version %s to original %s", version.versionOID,
                     version_to_original.get(version.versionOID))

        version_object_ids = set()

        # Get bytes of all version objects
        for k in list(version_to_original.keys()):
            version_object_ids.add(k)

        dirty_vers_objs_with_data = self.get_objects(session_id, version_object_ids, True, False)

        # Update original objects
        # ToDo: Change also versions_hints in modify_metadata_oids
        version_bytes = list()
<<<<<<< HEAD

        for vers_obj_with_data in dirty_vers_objs_with_data:
            # Change the stream position to 0
            vers_obj_with_data.obj_bytes.seek(0)
=======
    
        for vers_byte in dirty_version_bytes:
>>>>>>> 419b6656
            # Modify metadata and oid with the versions one
            modified_metadata = self._modify_metadata_oids(vers_obj_with_data, version_to_original)
            modified_oid = self._modify_oid(modified_metadata, version_to_original)
            version_bytes.append(modified_oid)

        logger.trace("[==Consolidate==] Version objs modified are %s", version_bytes)

        dest_loc = None

        try:
            self.thread_local_info.session_id = session_id

            # Update original objects (here and in other DSs - replicas)
            orig_oid = version_to_original[version.versionOID]
            md_info = version.originalMD[orig_oid]
            locs = md_info.locations
            for loc_id in locs:
                dest_loc = locs[loc_id]
                if loc_id == settings.environment_id:
                    logger.verbose("[==Consolidate==] Upsert Objects in this DS")
                    self.upsert_objects(session_id, version_bytes)
                else:
                    try:
                        st_client = getRuntime().ready_clients[loc_id]
                    except KeyError:
                        logger.verbose("[==Consolidate==] Not found Client to ExecutionEnvironment {%s}!"
                                       " Starting it at %s:%d", loc_id, dest_loc.hostname, dest_loc.port)

                        st_client = EEClient(dest_loc.hostname, dest_loc.port)
                        getRuntime().ready_clients[loc_id] = st_client

                    logger.debug("[==Consolidate==] Going to other DS to upsert %s",
                                 version_to_original[version.versionOID])
                    st_client.ds_upsert_objects(session_id, version_bytes)

                # Delete versions here
                # TODO: G.C. should do it
                # commonruntime.ready_clients["@STORAGE"].ds_remove_objects(session_id, version_object_ids, True, False, dest_loc)

        except Exception as e:
            traceback.print_exc()
            logger.error("Exception during Consolidate Version")
            raise e

        logger.debug("[==Consolidate==] Consolidate ended")
<<<<<<< HEAD

    def _modify_metadata_oids(self, obj_with_param_or_return, original_to_version):
=======
    
    def _check_and_prepare(self, serialized_objs):
        """ Check if serialized_obj are in the right format and prepare the objects_list to send to store_objects """
        objects_list = list()
    
        for obj in serialized_objs:
            logger.trace("[==CheckAndPrepare==] Obj in Serialized objs content: %s", obj)
    
            # Since the ds_store_objects is serializing again we deserialize the data before sending it
            # ToDo: Correct this
            if isinstance(obj[3], BytesIO):
                logger.verbose("Type for (obj[3]): %s", type(obj[3]))
                logger.trace("Bytes (obj[3]) serialized in wrong way for %s", obj)
                serialized_obj = obj[3].getvalue()
            else:
                serialized_obj = obj[3]
            dcobj = obj[0], obj[1], obj[2], serialized_obj
            objects_list.append(dcobj)
    
        return objects_list
    
    def _modify_metadata_oids(self, obj, original_to_version):
>>>>>>> 419b6656
        """ Modify the version's metadata in serialized_objs with original OID"""
        self.prepareThread()
        logger.debug("[==ModifyMetadataOids==] Modify serialized object %r", obj_with_param_or_return)
        logger.debug("[==ModifyMetadataOids==] Version OIDs Map: %s", original_to_version)

        for tag, oid in obj_with_param_or_return.metadata.tags_to_oids.items():
            try:
                obj_with_param_or_return.metadata.tags_to_oids[tag] = original_to_version[oid]
            except KeyError:
                logger.debug("[==ModifyMetadataOids==] oid %s is not mapped => object added in the version", oid)
                # obj[2][0][tag] = oid
                pass

        logger.debug("[==ModifyMetadataOids==] Object with modified metadata is %r", obj_with_param_or_return)

        return obj_with_param_or_return

    def _modify_oid(self, obj_with_param_or_return, original_to_version):
        """ Modify the version's OID in serialized_objs with the original OID"""
        try:
            new_obj = ObjectWithDataParamOrReturn(original_to_version[obj_with_param_or_return.object_id],
                                                  obj_with_param_or_return.class_id,
                                                  obj_with_param_or_return.metadata,
                                                  obj_with_param_or_return.obj_bytes)
        except KeyError:
            # OID in object are already changed
            new_obj = obj_with_param_or_return
        return new_obj

    def upsert_objects(self, session_id, object_ids_and_bytes):
        """Updates objects or insert if they do not exist with the values in objectBytes.
        NOTE: This function is recursive, it is going to other DSs if needed.
        :param session_id: ID of session needed.
    	:param object_ids_and_bytes: Map of objects to update.
    	"""
        self.prepareThread()
        self.thread_local_info.session_id = session_id

        try:
            objects_in_other_backends = list()

            # To check for replicas
            for cur_entry in object_ids_and_bytes:
                # ToDo: G.C. stuffs
                object_id = cur_entry[0]
                logger.debug("[==Upsert==] Updated or inserted object %s", object_id)
                try:
                    # Update bytes at memory object
                    logger.debug("[==Upsert==] Getting/Creating instance from upsert with id %s", object_id)
                    instance = getRuntime().get_or_new_instance_from_db(object_id, False)
                    DeserializationLibUtilsSingleton.deserialize_object_with_data(cur_entry, instance, None,
                                                                                  getRuntime(),
                                                                                  getRuntime().get_session_id(), True)

                    instance.set_dirty(True)

                except Exception:
                    # Get in other backend
                    objects_in_other_backends.append(cur_entry)

            self.upsert_objects_in_other_backend(session_id, objects_in_other_backends)

        except Exception as e:
            traceback.print_exc()
            logger.error("Exception during Upsert Objects")
            raise e

    def upsert_objects_in_other_backend(self, session_id, objects_in_other_backends):
        """Update object in another backend.
    
    	:param session_id: ID of session
    	:param objects_in_other_backends: List of metadata of objects to update and its bytes. It is useful to avoid multiple trips.
    	:return: ID of objects and for each object, its bytes.
        """
        self.prepareThread()
        # Prepare to unify calls (only one call for DS)
        objects_per_backend = dict()
        for curr_obj_with_ids in objects_in_other_backends:

            curr_oid = curr_obj_with_ids[0]
            locations = self.get_object_metadatainfo(curr_oid).locations
            location = next(iter(locations.keys()))
            # Update object at first location (NOT UPDATING REPLICAS!!!)
            try:
                objects_in_backend = objects_per_backend[location]
            except KeyError:
                objects_in_backend = list()
                objects_per_backend[location] = objects_in_backend

            objects_in_backend.append(curr_obj_with_ids)
        # Now Call
        for backend_id, objects_to_update in objects_per_backend.items():

            backend = getRuntime().ready_clients["@LM"].get_executionenvironment_for_ds(backend_id)

            try:
                client_backend = getRuntime().ready_clients[backend_id]
            except KeyError:
                logger.verbose("[==GetObjectsInOtherBackend==] Not found Client to ExecutionEnvironment {%s}!"
                               " Starting it at %s:%d", backend_id, backend.hostname, backend.port)

                client_backend = EEClient(backend.hostname, backend.port)
                getRuntime().ready_clients[backend_id] = client_backend

            client_backend.ds_upsert_objects(session_id, objects_to_update)

    def move_objects(self, session_id, object_id, dest_backend_id, recursive):
        """This operation removes the objects with IDs provided NOTE:
         This function is recursive, it is going to other DSs if needed.
    
    	:param session_id: ID of session.
    	:param object_id: ID of the object to move.
        :param dest_backend_id: ID of the backend where to move.
        :param recursive: Indicates if all sub-objects (in this location or others) must be moved as well.
    	:return: Set of moved objects.
        """
        update_metadata_of = set()

        try:
            logger.debug("[==MoveObjects==] Moving object %s to storage location: %s", object_id, dest_backend_id)
            object_ids = set()
            object_ids.add(object_id)

            # TODO: Object being used by session (any oid in the method header) G.C.

            serialized_objs = self.get_objects(session_id, object_ids, recursive, True)
            objects_to_remove = set()
            objects_to_move = list()

            for obj_found in serialized_objs:
                logger.debug("[==MoveObjects==] Looking for metadata of %s", obj_found[0])
                metadata = self.get_object_metadatainfo(obj_found[0])
                obj_location = list(metadata.locations.keys())[0]

                if obj_location == dest_backend_id:
                    logger.debug("[==MoveObjects==] Ignoring move of object %s since it is already where it should be."
                                 " ObjLoc = %s and DestLoc = %s", obj_found[0], obj_location, dest_backend_id)

                    # object already in dest
                    pass
                else:
                    if settings.storage_id == dest_backend_id:
                        # THE DESTINATION IS HERE
                        if obj_location != settings.storage_id:
                            logger.debug(
                                "[==MoveObjects==] Moving object  %s since dest.location is different to src.location and object is not in dest.location."
                                " ObjLoc = %s and DestLoc = %s", obj_found[0], obj_location, dest_backend_id)
                            objects_to_move.append(obj_found)
                            objects_to_remove.add(obj_found[0])
                            update_metadata_of.add(obj_found[0])
                        else:
                            logger.debug(
                                "[==MoveObjects==] Ignoring move of object %s since it is already where it should be"
                                " ObjLoc = %s and DestLoc = %s", obj_found[0], obj_location, dest_backend_id)
                    else:
                        logger.debug(
                            "[==MoveObjects==] Moving object %s since dest.location is different to src.location and object is not in dest.location "
                            " ObjLoc = %s and DestLoc = %s", obj_found[0], obj_location, dest_backend_id)
                        # THE DESTINATION IS ANOTHER NODE: move.
                        objects_to_move.append(obj_found)
                        objects_to_remove.add(obj_found[0])
                        update_metadata_of.add(obj_found[0])

            logger.debug("[==MoveObjects==] Finally moving OBJECTS: %s", objects_to_remove)

            try:
                sl_client = getRuntime().ready_clients[dest_backend_id]
            except KeyError:
                st_loc = getRuntime().get_execution_environments_info()[dest_backend_id]
                self.logger.debug("Not found in cache ExecutionEnvironment {%s}! Starting it at %s:%d",
                                  dest_backend_id, st_loc.hostname, st_loc.port)
                sl_client = EEClient(st_loc.hostname, st_loc.port)
                getRuntime().ready_clients[dest_backend_id] = sl_client

            sl_client.ds_store_objects(session_id, objects_to_move, True, None)

            # TODO: lock any execution in remove before storing objects in remote dataservice so anyone can modify it.
            # Remove after store in order to avoid wrong executions during the movement :)
            # Remove all objects in all source locations different to dest. location
            # TODO: Check that remove is not necessary (G.C. Should do it?)
            # getRuntime().ready_clients["@STORAGE"].ds_remove_objects(session_id, object_ids, recursive, True, dest_backend_id)

            for oid in objects_to_remove:
                if oid in getRuntime().metadata_cache:
                    del getRuntime().metadata_cache[oid]
            logger.debug("[==MoveObjects==] Move finalized ")

        except Exception as e:
            logger.error("[==MoveObjects==] Exception %s", e.args)

        return update_metadata_of

    def update_refs(self, ref_counting):
        """ forward to SL """
        self.prepareThread()
        getRuntime().ready_clients["@STORAGE"].update_refs(ref_counting)

    def get_retained_references(self):
        return self.runtime.get_retained_references()

    def close_session_in_ee(self, session_id):
        self.runtime.close_session_in_ee(session_id)

    def exists(self, object_id):

        # object might be in heap but as a "proxy" 
        # since this function is used from SL after checking if the object is in database, 
        # we return false if the object is not loaded so the combination of SL exists and EE exists
        # can tell if the object actually exists
        # summary: the object only exist in EE if it is loaded. 

        in_heap = self.runtime.exists(object_id)
        if in_heap:
            obj = self.runtime.get_from_heap(object_id)
            return obj.is_loaded()
        else:
            return False

    def get_traces(self):
        logger.debug("Merging...")
        return get_traces()

    ################## EXTRAE IGNORED FUNCTIONS ###########################
    deactivate_tracing.do_not_trace = True
    activate_tracing.do_not_trace = True<|MERGE_RESOLUTION|>--- conflicted
+++ resolved
@@ -504,7 +504,6 @@
 
         object_ids = set()
         object_ids.add(object_id)
-<<<<<<< HEAD
         serialized_objs = self.get_objects(session_id, object_ids, recursive)
         backend = getRuntime().get_execution_environments_info()[dest_backend_id]
         try:
@@ -524,36 +523,6 @@
         logger.debug("<---- Finished new replica of %s", object_id)
 
 
-=======
-        serialized_objs = self.get_objects(session_id, object_ids, recursive, False)
-
-        # Adds associated oid found in metadata in object_ids
-        for obj_found in serialized_objs:
-            for k in obj_found[2][0]:
-                oid = obj_found[2][0][k]
-                if oid not in object_ids:
-                    logger.verbose("[==Replica==] Associated OID %s found in serialized_objects and not in object_ids", oid)
-                    object_ids.add(oid)
-                if not recursive:
-                    break
-
-        logger.debug("[==Replica==] Serialized_objs at the end are %s", serialized_objs)
-
-        objects_list = self._check_and_prepare(serialized_objs)
-
-        logger.debug("[==Replica==] Object list to store is %s", objects_list)
-
-        for obj_id in object_ids:
-            for obj in objects_list:
-                obj_bytes = obj[3]
-                if obj[0] == obj_id:
-                    metadata = obj[2]
-                    bytes_for_db = SerializationLibUtilsSingleton.serialize_for_db(obj_id, metadata, obj_bytes, False)
-                    getRuntime().ready_clients["@STORAGE"].store_to_db(settings.environment_id, obj_id, bytes_for_db)
-
-        return object_ids
-    
->>>>>>> 419b6656
     def get_copy_of_object(self, session_id, object_id, recursive):
         """Returns a non-persistent copy of the object with ID provided
     
@@ -664,19 +633,11 @@
                                 hint_found = obj_metadata.tags_to_hint[tag]
                                 if oid_found != current_oid and oid_found not in obtained_objs:
                                     pending_oids_and_hint.append([oid_found, hint_found])
-<<<<<<< HEAD
 
                         except:
                             logger.debug(f"[==Get==] Not in this backend (wrong or null hint) for {current_oid}")
                             # Get in other backend (remove hint, it failed here)
                             objects_in_other_backend.append([current_oid, None])
-=======
-    
-                        except:
-                            logger.debug("[==Get==] Object is in other backend")
-                            # Get in other backend
-                            objects_in_other_backend.append([current_oid, current_hint])
->>>>>>> 419b6656
             else:
                 try:
                     obj_with_data = self.get_object_internal(oid, remove_hint)
@@ -834,7 +795,6 @@
             # versions_hints[version_obj_id] = hint
 
         # ToDo: Add also versions_hints to modify_metadata_oids
-<<<<<<< HEAD
         serialized_objs = [self._modify_metadata_oids(obj_with_data, original_to_version) for obj_with_data in serialized_objs]
         serialized_objs = [self._modify_oid(obj_with_data, original_to_version) for obj_with_data in serialized_objs]
 
@@ -845,35 +805,13 @@
             metadata = obj_with_data.metadata
             obj_bytes = obj_with_data.obj_bytes
             bytes_for_db = SerializationLibUtilsSingleton.serialize_for_db(obj_id, metadata, obj_bytes, False)
-=======
-        serialized_objs = [self._modify_metadata_oids(obj, original_to_version) for obj in serialized_objs]
-        serialized_objs = [self._modify_oid(obj, original_to_version) for obj in serialized_objs]
-
-        logger.debug("[==Version==] Serialized Objects after modification are %s", serialized_objs)
-
-        # Store versions
-        objs_to_store = self._check_and_prepare(serialized_objs)
-
-        for obj in objs_to_store:
-            obj_id = obj[0]
-            metadata = obj[2]
-            obj_bytes = obj[3]
-            logger.info("obj_id is %s, obj_data are %s", obj_id, obj_bytes)
-
-            bytes_for_db = SerializationLibUtilsSingleton.serialize_for_db(obj_id, metadata, obj_bytes, False)
-
->>>>>>> 419b6656
             getRuntime().ready_clients["@STORAGE"].store_to_db(settings.environment_id, obj_id, bytes_for_db)
 
         # Modify metadata_info
         version_id = original_to_version[object_id]
         environments = dict()
-<<<<<<< HEAD
         environments[settings.environment_id] = getRuntime().ready_clients["@LM"].get_executionenvironment_for_ds(
             settings.environment_id)
-=======
-        environments[settings.environment_id] = getRuntime().ready_clients["@LM"].get_executionenvironment_for_ds(settings.environment_id)
->>>>>>> 419b6656
 
         logger.debug("[==Version==] Modifying metadataInfo: %s", metadata_info)
         version_md = metadata_info
@@ -916,15 +854,8 @@
         # Update original objects
         # ToDo: Change also versions_hints in modify_metadata_oids
         version_bytes = list()
-<<<<<<< HEAD
 
         for vers_obj_with_data in dirty_vers_objs_with_data:
-            # Change the stream position to 0
-            vers_obj_with_data.obj_bytes.seek(0)
-=======
-    
-        for vers_byte in dirty_version_bytes:
->>>>>>> 419b6656
             # Modify metadata and oid with the versions one
             modified_metadata = self._modify_metadata_oids(vers_obj_with_data, version_to_original)
             modified_oid = self._modify_oid(modified_metadata, version_to_original)
@@ -970,33 +901,8 @@
             raise e
 
         logger.debug("[==Consolidate==] Consolidate ended")
-<<<<<<< HEAD
 
     def _modify_metadata_oids(self, obj_with_param_or_return, original_to_version):
-=======
-    
-    def _check_and_prepare(self, serialized_objs):
-        """ Check if serialized_obj are in the right format and prepare the objects_list to send to store_objects """
-        objects_list = list()
-    
-        for obj in serialized_objs:
-            logger.trace("[==CheckAndPrepare==] Obj in Serialized objs content: %s", obj)
-    
-            # Since the ds_store_objects is serializing again we deserialize the data before sending it
-            # ToDo: Correct this
-            if isinstance(obj[3], BytesIO):
-                logger.verbose("Type for (obj[3]): %s", type(obj[3]))
-                logger.trace("Bytes (obj[3]) serialized in wrong way for %s", obj)
-                serialized_obj = obj[3].getvalue()
-            else:
-                serialized_obj = obj[3]
-            dcobj = obj[0], obj[1], obj[2], serialized_obj
-            objects_list.append(dcobj)
-    
-        return objects_list
-    
-    def _modify_metadata_oids(self, obj, original_to_version):
->>>>>>> 419b6656
         """ Modify the version's metadata in serialized_objs with original OID"""
         self.prepareThread()
         logger.debug("[==ModifyMetadataOids==] Modify serialized object %r", obj_with_param_or_return)
